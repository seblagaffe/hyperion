--- conflicted
+++ resolved
@@ -9,7 +9,6 @@
 # set the build options
 option(ENABLE_DISPMANX "Enable the RPi dispmanx grabber" ON)
 message(STATUS "ENABLE_DISPMANX = " ${ENABLE_DISPMANX})
-<<<<<<< HEAD
 
 option(ENABLE_SPIDEV   "Enable the SPIDEV device" ON)
 message(STATUS "ENABLE_SPIDEV   = " ${ENABLE_SPIDEV})
@@ -19,17 +18,9 @@
 
 option(ENABLE_X11 "Enable the X11 grabber" ON)
 message(STATUS "ENABLE_X11 = " ${ENABLE_X11})
-=======
-
-option(ENABLE_SPIDEV   "Enable the SPIDEV device" ON)
-message(STATUS "ENABLE_SPIDEV = " ${ENABLE_SPIDEV})
-
-option(ENABLE_V4L2 "Enable the V4L2 grabber" ON)
-message(STATUS "ENABLE_V4L2 = " ${ENABLE_V4L2})
 
 option(ENABLE_TINKERFORGE "Enable the TINKERFORGE device" ON)
 message(STATUS "ENABLE_TINKERFORGE = " ${ENABLE_TINKERFORGE})
->>>>>>> d102ffd0
 
 # Createt the configuration file
 # configure a header file to pass some of the CMake settings
