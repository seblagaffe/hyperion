// Local-Hyperion includes
#include "LedDevicePhilipsHue.h"

// jsoncpp includes
#include <json/json.h>

// qt includes
#include <QtCore/qmath.h>
<<<<<<< HEAD
=======
#include <QUrl>
#ifdef ENABLE_QT5

#else
#include <QHttpRequestHeader>
#endif

>>>>>>> e0d04d60
#include <QEventLoop>
#include <QNetworkReply>

#include <set>

bool operator ==(CiColor p1, CiColor p2) {
	return (p1.x == p2.x) && (p1.y == p2.y) && (p1.bri == p2.bri);
}

bool operator !=(CiColor p1, CiColor p2) {
	return !(p1 == p2);
}

PhilipsHueLight::PhilipsHueLight(unsigned int id, QString originalState, QString modelId) :
                id(id), originalState(originalState) {
        // Hue system model ids (http://www.developers.meethue.com/documentation/supported-lights).
        // Light strips, color iris, ...
        const std::set<QString> GAMUT_A_MODEL_IDS = { "LLC001", "LLC005", "LLC006", "LLC007", "LLC010", "LLC011", "LLC012",
                        "LLC013", "LLC014", "LST001" };
        // Hue bulbs, spots, ...
        const std::set<QString> GAMUT_B_MODEL_IDS = { "LCT001", "LCT002", "LCT003", "LCT007", "LLM001" };
        // Hue Lightstrip plus, go ...
        const std::set<QString> GAMUT_C_MODEL_IDS = { "LLC020", "LST002" };
        // Find id in the sets and set the appropiate color space.
        if (GAMUT_A_MODEL_IDS.find(modelId) != GAMUT_A_MODEL_IDS.end()) {
                colorSpace.red = {0.703f, 0.296f};
                colorSpace.green = {0.2151f, 0.7106f};
                colorSpace.blue = {0.138f, 0.08f};
        } else if (GAMUT_B_MODEL_IDS.find(modelId) != GAMUT_B_MODEL_IDS.end()) {
                colorSpace.red = {0.675f, 0.322f};
                colorSpace.green = {0.4091f, 0.518f};
                colorSpace.blue = {0.167f, 0.04f};
        } else if (GAMUT_C_MODEL_IDS.find(modelId) != GAMUT_B_MODEL_IDS.end()) {
                colorSpace.red = {0.675f, 0.322f};
                colorSpace.green = {0.2151f, 0.7106f};
                colorSpace.blue = {0.167f, 0.04f};
        } else {
                colorSpace.red = {1.0f, 0.0f};
                colorSpace.green = {0.0f, 1.0f};
                colorSpace.blue = {0.0f, 0.0f};
        }
	// Initialize black color.
	black = rgbToCiColor(0.0f, 0.0f, 0.0f);
	// Initialize color with black
	color = {black.x, black.y, black.bri};
}

float PhilipsHueLight::crossProduct(CiColor p1, CiColor p2) {
	return p1.x * p2.y - p1.y * p2.x;
}

bool PhilipsHueLight::isPointInLampsReach(CiColor p) {
	CiColor v1 = { colorSpace.green.x - colorSpace.red.x, colorSpace.green.y - colorSpace.red.y };
	CiColor v2 = { colorSpace.blue.x - colorSpace.red.x, colorSpace.blue.y - colorSpace.red.y };
	CiColor q = { p.x - colorSpace.red.x, p.y - colorSpace.red.y };
	float s = crossProduct(q, v2) / crossProduct(v1, v2);
	float t = crossProduct(v1, q) / crossProduct(v1, v2);
	if ((s >= 0.0f) && (t >= 0.0f) && (s + t <= 1.0f)) {
		return true;
	}
	return false;
}

CiColor PhilipsHueLight::getClosestPointToPoint(CiColor a, CiColor b, CiColor p) {
	CiColor AP = { p.x - a.x, p.y - a.y };
	CiColor AB = { b.x - a.x, b.y - a.y };
	float ab2 = AB.x * AB.x + AB.y * AB.y;
	float ap_ab = AP.x * AB.x + AP.y * AB.y;
	float t = ap_ab / ab2;
	if (t < 0.0f) {
		t = 0.0f;
	} else if (t > 1.0f) {
		t = 1.0f;
	}
	return {a.x + AB.x * t, a.y + AB.y * t};
}

float PhilipsHueLight::getDistanceBetweenTwoPoints(CiColor p1, CiColor p2) {
	// Horizontal difference.
	float dx = p1.x - p2.x;
	// Vertical difference.
	float dy = p1.y - p2.y;
	// Absolute value.
	return sqrt(dx * dx + dy * dy);
}

CiColor PhilipsHueLight::rgbToCiColor(float red, float green, float blue) {
	// Apply gamma correction.
	float r = (red > 0.04045f) ? powf((red + 0.055f) / (1.0f + 0.055f), 2.4f) : (red / 12.92f);
	float g = (green > 0.04045f) ? powf((green + 0.055f) / (1.0f + 0.055f), 2.4f) : (green / 12.92f);
	float b = (blue > 0.04045f) ? powf((blue + 0.055f) / (1.0f + 0.055f), 2.4f) : (blue / 12.92f);
	// Convert to XYZ space.
	float X = r * 0.649926f + g * 0.103455f + b * 0.197109f;
	float Y = r * 0.234327f + g * 0.743075f + b * 0.022598f;
	float Z = r * 0.0000000f + g * 0.053077f + b * 1.035763f;
	// Convert to x,y space.
	float cx = X / (X + Y + Z);
	float cy = Y / (X + Y + Z);
	if (isnan(cx)) {
		cx = 0.0f;
	}
	if (isnan(cy)) {
		cy = 0.0f;
	}
	// Brightness is simply Y in the XYZ space.
	CiColor xy = { cx, cy, Y };
	// Check if the given XY value is within the color reach of our lamps.
	if (!isPointInLampsReach(xy)) {
		// It seems the color is out of reach let's find the closes color we can produce with our lamp and send this XY value out.
		CiColor pAB = getClosestPointToPoint(colorSpace.red, colorSpace.green, xy);
		CiColor pAC = getClosestPointToPoint(colorSpace.blue, colorSpace.red, xy);
		CiColor pBC = getClosestPointToPoint(colorSpace.green, colorSpace.blue, xy);
		// Get the distances per point and see which point is closer to our Point.
		float dAB = getDistanceBetweenTwoPoints(xy, pAB);
		float dAC = getDistanceBetweenTwoPoints(xy, pAC);
		float dBC = getDistanceBetweenTwoPoints(xy, pBC);
		float lowest = dAB;
		CiColor closestPoint = pAB;
		if (dAC < lowest) {
			lowest = dAC;
			closestPoint = pAC;
		}
		if (dBC < lowest) {
			lowest = dBC;
			closestPoint = pBC;
		}
		// Change the xy value to a value which is within the reach of the lamp.
		xy.x = closestPoint.x;
		xy.y = closestPoint.y;
	}
	return xy;
}

LedDevicePhilipsHue::LedDevicePhilipsHue(const std::string& output, const std::string& username, bool switchOffOnBlack,
		int transitiontime, std::vector<unsigned int> lightIds) :
		host(output.c_str()), username(username.c_str()), switchOffOnBlack(switchOffOnBlack), transitiontime(
				transitiontime), lightIds(lightIds) {
<<<<<<< HEAD
	manager = new QNetworkAccessManager();
=======
#ifdef ENABLE_QT5

#else
	http = new QHttp(host);
>>>>>>> e0d04d60
	timer.setInterval(3000);
	timer.setSingleShot(true);
	connect(&timer, SIGNAL(timeout()), this, SLOT(restoreStates()));
#endif
}

LedDevicePhilipsHue::~LedDevicePhilipsHue() {
<<<<<<< HEAD
	delete manager;
=======
#ifdef ENABLE_QT5

#else
	delete http;
#endif
>>>>>>> e0d04d60
}

int LedDevicePhilipsHue::write(const std::vector<ColorRgb> & ledValues) {
	// Save light states if not done before.
	if (!areStatesSaved()) {
		saveStates((unsigned int) ledValues.size());
		switchOn((unsigned int) ledValues.size());
	}
	// If there are less states saved than colors given, then maybe something went wrong before.
	if (lights.size() != ledValues.size()) {
		restoreStates();
		return 0;
	}
	// Iterate through colors and set light states.
	unsigned int idx = 0;
	for (const ColorRgb& color : ledValues) {
		// Get lamp.
		PhilipsHueLight& lamp = lights.at(idx);
		// Scale colors from [0, 255] to [0, 1] and convert to xy space.
		CiColor xy = lamp.rgbToCiColor(color.red / 255.0f, color.green / 255.0f, color.blue / 255.0f);
		// Write color if color has been changed.
		if (xy != lamp.color) {
			// Switch on if the lamp has been previously switched off.
			if (switchOffOnBlack && lamp.color == lamp.black) {
				put(getStateRoute(lamp.id), QString("{\"on\": true}"));
			}
			// Send adjust color and brightness command in JSON format.
			// We have to set the transition time each time.
			put(getStateRoute(lamp.id),
					QString("{\"xy\": [%1, %2], \"bri\": %3, \"transitiontime\": %4}").arg(xy.x).arg(xy.y).arg(
							qRound(xy.bri * 255.0f)).arg(transitiontime));

		}
		// Switch lamp off if switchOffOnBlack is enabled and the lamp is currently on.
		if (switchOffOnBlack) {
			// From black to a color.
			if (lamp.color == lamp.black && xy != lamp.black) {
				put(getStateRoute(lamp.id), QString("{\"on\": true}"));
			}
			// From a color to black.
			else if (lamp.color != lamp.black && xy == lamp.black) {
				put(getStateRoute(lamp.id), QString("{\"on\": false}"));
			}
		}
		// Remember last color.
		lamp.color = xy;
		// Next light id.
		idx++;
	}
#ifdef ENABLE_QT5

#else
	timer.start();
#endif
	return 0;
}

int LedDevicePhilipsHue::switchOff() {
#ifdef ENABLE_QT5

#else
	timer.stop();
	// If light states have been saved before, ...
	if (areStatesSaved()) {
		// ... restore them.
		restoreStates();
	}
#endif
	return 0;
}

void LedDevicePhilipsHue::put(QString route, QString content) {
<<<<<<< HEAD
	QString url = QString("http://%1/api/%2/%3").arg(host).arg(username).arg(route);
=======
#ifdef ENABLE_QT5

#else
	QString url = QString("/api/%1/%2").arg(username).arg(route);
	QHttpRequestHeader header("PUT", url);
	header.setValue("Host", host);
	header.setValue("Accept-Encoding", "identity");
	header.setValue("Connection", "keep-alive");
	header.setValue("Content-Length", QString("%1").arg(content.size()));
	QEventLoop loop;
	// Connect requestFinished signal to quit slot of the loop.
	loop.connect(http, SIGNAL(requestFinished(int, bool)), SLOT(quit()));
>>>>>>> e0d04d60
	// Perfrom request
	QNetworkRequest request(url);
	QNetworkReply* reply = manager->put(request, content.toAscii());
	// Connect finished signal to quit slot of the loop.
	QEventLoop loop;
	loop.connect(reply, SIGNAL(finished()), SLOT(quit()));
	// Go into the loop until the request is finished.
	loop.exec();
#endif
}

QByteArray LedDevicePhilipsHue::get(QString route) {
<<<<<<< HEAD
	QString url = QString("http://%1/api/%2/%3").arg(host).arg(username).arg(route);
=======
#ifdef ENABLE_QT5
	return 0;
#else
	QString url = QString("/api/%1/%2").arg(username).arg(route);
	// Event loop to block until request finished.
	QEventLoop loop;
	// Connect requestFinished signal to quit slot of the loop.
	loop.connect(http, SIGNAL(requestFinished(int, bool)), SLOT(quit()));
>>>>>>> e0d04d60
	// Perfrom request
	QNetworkRequest request(url);
	QNetworkReply* reply = manager->get(request);
	// Connect requestFinished signal to quit slot of the loop.
	QEventLoop loop;
	loop.connect(reply, SIGNAL(finished()), SLOT(quit()));
	// Go into the loop until the request is finished.
	loop.exec();
	// Read all data of the response.
<<<<<<< HEAD
	return reply->readAll();
=======
	return http->readAll();
#endif
>>>>>>> e0d04d60
}

QString LedDevicePhilipsHue::getStateRoute(unsigned int lightId) {
	return QString("lights/%1/state").arg(lightId);
}

QString LedDevicePhilipsHue::getRoute(unsigned int lightId) {
	return QString("lights/%1").arg(lightId);
}

void LedDevicePhilipsHue::saveStates(unsigned int nLights) {
	// Clear saved lamps.
	lights.clear();
	// Use json parser to parse reponse.
	Json::Reader reader;
	Json::FastWriter writer;
	// Create light ids if none supplied by the user.
	if (lightIds.size() != nLights) {
		lightIds.clear();
		for (unsigned int i = 0; i < nLights; i++) {
			lightIds.push_back(i + 1);
		}
	}
	// Iterate lights.
	for (unsigned int i = 0; i < nLights; i++) {
		// Read the response.
		QByteArray response = get(getRoute(lightIds.at(i)));
		// Parse JSON.
		Json::Value json;
		if (!reader.parse(QString(response).toStdString(), json)) {
			// Error occured, break loop.
			break;
		}
		// Get state object values which are subject to change.
		Json::Value state(Json::objectValue);
		state["on"] = json["state"]["on"];
		if (json["state"]["on"] == true) {
			state["xy"] = json["state"]["xy"];
			state["bri"] = json["state"]["bri"];
		}
		// Determine the model id.
		QString modelId = QString(writer.write(json["modelid"]).c_str()).trimmed().replace("\"", "");
		QString originalState = QString(writer.write(state).c_str()).trimmed();
		// Save state object.
		lights.push_back(PhilipsHueLight(lightIds.at(i), originalState, modelId));
	}
}

void LedDevicePhilipsHue::switchOn(unsigned int nLights) {
	for (PhilipsHueLight light : lights) {
		put(getStateRoute(light.id), "{\"on\": true}");
	}
}

void LedDevicePhilipsHue::restoreStates() {
	for (PhilipsHueLight light : lights) {
		put(getStateRoute(light.id), light.originalState);
	}
	// Clear saved light states.
	lights.clear();
}

bool LedDevicePhilipsHue::areStatesSaved() {
	return !lights.empty();
}
<|MERGE_RESOLUTION|>--- conflicted
+++ resolved
@@ -1,371 +1,313 @@
-// Local-Hyperion includes
-#include "LedDevicePhilipsHue.h"
-
-// jsoncpp includes
-#include <json/json.h>
-
-// qt includes
+// Local-Hyperion includes
+#include "LedDevicePhilipsHue.h"
+
+// jsoncpp includes
+#include <json/json.h>
+
+// qt includes
 #include <QtCore/qmath.h>
-<<<<<<< HEAD
-=======
-#include <QUrl>
-#ifdef ENABLE_QT5
-
-#else
-#include <QHttpRequestHeader>
-#endif
-
->>>>>>> e0d04d60
-#include <QEventLoop>
-#include <QNetworkReply>
-
-#include <set>
-
-bool operator ==(CiColor p1, CiColor p2) {
-	return (p1.x == p2.x) && (p1.y == p2.y) && (p1.bri == p2.bri);
-}
-
-bool operator !=(CiColor p1, CiColor p2) {
-	return !(p1 == p2);
-}
-
-PhilipsHueLight::PhilipsHueLight(unsigned int id, QString originalState, QString modelId) :
-                id(id), originalState(originalState) {
-        // Hue system model ids (http://www.developers.meethue.com/documentation/supported-lights).
-        // Light strips, color iris, ...
-        const std::set<QString> GAMUT_A_MODEL_IDS = { "LLC001", "LLC005", "LLC006", "LLC007", "LLC010", "LLC011", "LLC012",
-                        "LLC013", "LLC014", "LST001" };
-        // Hue bulbs, spots, ...
-        const std::set<QString> GAMUT_B_MODEL_IDS = { "LCT001", "LCT002", "LCT003", "LCT007", "LLM001" };
-        // Hue Lightstrip plus, go ...
-        const std::set<QString> GAMUT_C_MODEL_IDS = { "LLC020", "LST002" };
-        // Find id in the sets and set the appropiate color space.
-        if (GAMUT_A_MODEL_IDS.find(modelId) != GAMUT_A_MODEL_IDS.end()) {
-                colorSpace.red = {0.703f, 0.296f};
-                colorSpace.green = {0.2151f, 0.7106f};
-                colorSpace.blue = {0.138f, 0.08f};
-        } else if (GAMUT_B_MODEL_IDS.find(modelId) != GAMUT_B_MODEL_IDS.end()) {
-                colorSpace.red = {0.675f, 0.322f};
-                colorSpace.green = {0.4091f, 0.518f};
-                colorSpace.blue = {0.167f, 0.04f};
-        } else if (GAMUT_C_MODEL_IDS.find(modelId) != GAMUT_B_MODEL_IDS.end()) {
-                colorSpace.red = {0.675f, 0.322f};
-                colorSpace.green = {0.2151f, 0.7106f};
-                colorSpace.blue = {0.167f, 0.04f};
-        } else {
-                colorSpace.red = {1.0f, 0.0f};
-                colorSpace.green = {0.0f, 1.0f};
-                colorSpace.blue = {0.0f, 0.0f};
-        }
-	// Initialize black color.
-	black = rgbToCiColor(0.0f, 0.0f, 0.0f);
-	// Initialize color with black
-	color = {black.x, black.y, black.bri};
-}
-
-float PhilipsHueLight::crossProduct(CiColor p1, CiColor p2) {
-	return p1.x * p2.y - p1.y * p2.x;
-}
-
-bool PhilipsHueLight::isPointInLampsReach(CiColor p) {
-	CiColor v1 = { colorSpace.green.x - colorSpace.red.x, colorSpace.green.y - colorSpace.red.y };
-	CiColor v2 = { colorSpace.blue.x - colorSpace.red.x, colorSpace.blue.y - colorSpace.red.y };
-	CiColor q = { p.x - colorSpace.red.x, p.y - colorSpace.red.y };
-	float s = crossProduct(q, v2) / crossProduct(v1, v2);
-	float t = crossProduct(v1, q) / crossProduct(v1, v2);
-	if ((s >= 0.0f) && (t >= 0.0f) && (s + t <= 1.0f)) {
-		return true;
-	}
-	return false;
-}
-
-CiColor PhilipsHueLight::getClosestPointToPoint(CiColor a, CiColor b, CiColor p) {
-	CiColor AP = { p.x - a.x, p.y - a.y };
-	CiColor AB = { b.x - a.x, b.y - a.y };
-	float ab2 = AB.x * AB.x + AB.y * AB.y;
-	float ap_ab = AP.x * AB.x + AP.y * AB.y;
-	float t = ap_ab / ab2;
-	if (t < 0.0f) {
-		t = 0.0f;
-	} else if (t > 1.0f) {
-		t = 1.0f;
-	}
-	return {a.x + AB.x * t, a.y + AB.y * t};
-}
-
-float PhilipsHueLight::getDistanceBetweenTwoPoints(CiColor p1, CiColor p2) {
-	// Horizontal difference.
-	float dx = p1.x - p2.x;
-	// Vertical difference.
-	float dy = p1.y - p2.y;
-	// Absolute value.
-	return sqrt(dx * dx + dy * dy);
-}
-
-CiColor PhilipsHueLight::rgbToCiColor(float red, float green, float blue) {
-	// Apply gamma correction.
-	float r = (red > 0.04045f) ? powf((red + 0.055f) / (1.0f + 0.055f), 2.4f) : (red / 12.92f);
-	float g = (green > 0.04045f) ? powf((green + 0.055f) / (1.0f + 0.055f), 2.4f) : (green / 12.92f);
-	float b = (blue > 0.04045f) ? powf((blue + 0.055f) / (1.0f + 0.055f), 2.4f) : (blue / 12.92f);
-	// Convert to XYZ space.
-	float X = r * 0.649926f + g * 0.103455f + b * 0.197109f;
-	float Y = r * 0.234327f + g * 0.743075f + b * 0.022598f;
-	float Z = r * 0.0000000f + g * 0.053077f + b * 1.035763f;
-	// Convert to x,y space.
-	float cx = X / (X + Y + Z);
-	float cy = Y / (X + Y + Z);
-	if (isnan(cx)) {
-		cx = 0.0f;
-	}
-	if (isnan(cy)) {
-		cy = 0.0f;
-	}
-	// Brightness is simply Y in the XYZ space.
-	CiColor xy = { cx, cy, Y };
-	// Check if the given XY value is within the color reach of our lamps.
-	if (!isPointInLampsReach(xy)) {
-		// It seems the color is out of reach let's find the closes color we can produce with our lamp and send this XY value out.
-		CiColor pAB = getClosestPointToPoint(colorSpace.red, colorSpace.green, xy);
-		CiColor pAC = getClosestPointToPoint(colorSpace.blue, colorSpace.red, xy);
-		CiColor pBC = getClosestPointToPoint(colorSpace.green, colorSpace.blue, xy);
-		// Get the distances per point and see which point is closer to our Point.
-		float dAB = getDistanceBetweenTwoPoints(xy, pAB);
-		float dAC = getDistanceBetweenTwoPoints(xy, pAC);
-		float dBC = getDistanceBetweenTwoPoints(xy, pBC);
-		float lowest = dAB;
-		CiColor closestPoint = pAB;
-		if (dAC < lowest) {
-			lowest = dAC;
-			closestPoint = pAC;
-		}
-		if (dBC < lowest) {
-			lowest = dBC;
-			closestPoint = pBC;
-		}
-		// Change the xy value to a value which is within the reach of the lamp.
-		xy.x = closestPoint.x;
-		xy.y = closestPoint.y;
-	}
-	return xy;
-}
-
-LedDevicePhilipsHue::LedDevicePhilipsHue(const std::string& output, const std::string& username, bool switchOffOnBlack,
-		int transitiontime, std::vector<unsigned int> lightIds) :
-		host(output.c_str()), username(username.c_str()), switchOffOnBlack(switchOffOnBlack), transitiontime(
-				transitiontime), lightIds(lightIds) {
-<<<<<<< HEAD
-	manager = new QNetworkAccessManager();
-=======
-#ifdef ENABLE_QT5
-
-#else
-	http = new QHttp(host);
->>>>>>> e0d04d60
-	timer.setInterval(3000);
-	timer.setSingleShot(true);
-	connect(&timer, SIGNAL(timeout()), this, SLOT(restoreStates()));
-#endif
-}
-
-LedDevicePhilipsHue::~LedDevicePhilipsHue() {
-<<<<<<< HEAD
-	delete manager;
-=======
-#ifdef ENABLE_QT5
-
-#else
-	delete http;
-#endif
->>>>>>> e0d04d60
-}
-
-int LedDevicePhilipsHue::write(const std::vector<ColorRgb> & ledValues) {
-	// Save light states if not done before.
-	if (!areStatesSaved()) {
-		saveStates((unsigned int) ledValues.size());
-		switchOn((unsigned int) ledValues.size());
-	}
-	// If there are less states saved than colors given, then maybe something went wrong before.
-	if (lights.size() != ledValues.size()) {
-		restoreStates();
-		return 0;
-	}
-	// Iterate through colors and set light states.
-	unsigned int idx = 0;
-	for (const ColorRgb& color : ledValues) {
-		// Get lamp.
-		PhilipsHueLight& lamp = lights.at(idx);
-		// Scale colors from [0, 255] to [0, 1] and convert to xy space.
-		CiColor xy = lamp.rgbToCiColor(color.red / 255.0f, color.green / 255.0f, color.blue / 255.0f);
-		// Write color if color has been changed.
-		if (xy != lamp.color) {
-			// Switch on if the lamp has been previously switched off.
-			if (switchOffOnBlack && lamp.color == lamp.black) {
-				put(getStateRoute(lamp.id), QString("{\"on\": true}"));
-			}
-			// Send adjust color and brightness command in JSON format.
-			// We have to set the transition time each time.
-			put(getStateRoute(lamp.id),
-					QString("{\"xy\": [%1, %2], \"bri\": %3, \"transitiontime\": %4}").arg(xy.x).arg(xy.y).arg(
-							qRound(xy.bri * 255.0f)).arg(transitiontime));
-
-		}
-		// Switch lamp off if switchOffOnBlack is enabled and the lamp is currently on.
-		if (switchOffOnBlack) {
-			// From black to a color.
-			if (lamp.color == lamp.black && xy != lamp.black) {
-				put(getStateRoute(lamp.id), QString("{\"on\": true}"));
-			}
-			// From a color to black.
-			else if (lamp.color != lamp.black && xy == lamp.black) {
-				put(getStateRoute(lamp.id), QString("{\"on\": false}"));
-			}
-		}
-		// Remember last color.
-		lamp.color = xy;
-		// Next light id.
-		idx++;
-	}
-#ifdef ENABLE_QT5
-
-#else
-	timer.start();
-#endif
-	return 0;
-}
-
-int LedDevicePhilipsHue::switchOff() {
-#ifdef ENABLE_QT5
-
-#else
-	timer.stop();
-	// If light states have been saved before, ...
-	if (areStatesSaved()) {
-		// ... restore them.
-		restoreStates();
-	}
-#endif
-	return 0;
-}
-
+#include <QEventLoop>
+#include <QNetworkReply>
+
+#include <set>
+
+bool operator ==(CiColor p1, CiColor p2) {
+	return (p1.x == p2.x) && (p1.y == p2.y) && (p1.bri == p2.bri);
+}
+
+bool operator !=(CiColor p1, CiColor p2) {
+	return !(p1 == p2);
+}
+
+PhilipsHueLight::PhilipsHueLight(unsigned int id, QString originalState, QString modelId) :
+                id(id), originalState(originalState) {
+        // Hue system model ids (http://www.developers.meethue.com/documentation/supported-lights).
+        // Light strips, color iris, ...
+        const std::set<QString> GAMUT_A_MODEL_IDS = { "LLC001", "LLC005", "LLC006", "LLC007", "LLC010", "LLC011", "LLC012",
+                        "LLC013", "LLC014", "LST001" };
+        // Hue bulbs, spots, ...
+        const std::set<QString> GAMUT_B_MODEL_IDS = { "LCT001", "LCT002", "LCT003", "LCT007", "LLM001" };
+        // Hue Lightstrip plus, go ...
+        const std::set<QString> GAMUT_C_MODEL_IDS = { "LLC020", "LST002" };
+        // Find id in the sets and set the appropiate color space.
+        if (GAMUT_A_MODEL_IDS.find(modelId) != GAMUT_A_MODEL_IDS.end()) {
+                colorSpace.red = {0.703f, 0.296f};
+                colorSpace.green = {0.2151f, 0.7106f};
+                colorSpace.blue = {0.138f, 0.08f};
+        } else if (GAMUT_B_MODEL_IDS.find(modelId) != GAMUT_B_MODEL_IDS.end()) {
+                colorSpace.red = {0.675f, 0.322f};
+                colorSpace.green = {0.4091f, 0.518f};
+                colorSpace.blue = {0.167f, 0.04f};
+        } else if (GAMUT_C_MODEL_IDS.find(modelId) != GAMUT_B_MODEL_IDS.end()) {
+                colorSpace.red = {0.675f, 0.322f};
+                colorSpace.green = {0.2151f, 0.7106f};
+                colorSpace.blue = {0.167f, 0.04f};
+        } else {
+                colorSpace.red = {1.0f, 0.0f};
+                colorSpace.green = {0.0f, 1.0f};
+                colorSpace.blue = {0.0f, 0.0f};
+        }
+	// Initialize black color.
+	black = rgbToCiColor(0.0f, 0.0f, 0.0f);
+	// Initialize color with black
+	color = {black.x, black.y, black.bri};
+}
+
+float PhilipsHueLight::crossProduct(CiColor p1, CiColor p2) {
+	return p1.x * p2.y - p1.y * p2.x;
+}
+
+bool PhilipsHueLight::isPointInLampsReach(CiColor p) {
+	CiColor v1 = { colorSpace.green.x - colorSpace.red.x, colorSpace.green.y - colorSpace.red.y };
+	CiColor v2 = { colorSpace.blue.x - colorSpace.red.x, colorSpace.blue.y - colorSpace.red.y };
+	CiColor q = { p.x - colorSpace.red.x, p.y - colorSpace.red.y };
+	float s = crossProduct(q, v2) / crossProduct(v1, v2);
+	float t = crossProduct(v1, q) / crossProduct(v1, v2);
+	if ((s >= 0.0f) && (t >= 0.0f) && (s + t <= 1.0f)) {
+		return true;
+	}
+	return false;
+}
+
+CiColor PhilipsHueLight::getClosestPointToPoint(CiColor a, CiColor b, CiColor p) {
+	CiColor AP = { p.x - a.x, p.y - a.y };
+	CiColor AB = { b.x - a.x, b.y - a.y };
+	float ab2 = AB.x * AB.x + AB.y * AB.y;
+	float ap_ab = AP.x * AB.x + AP.y * AB.y;
+	float t = ap_ab / ab2;
+	if (t < 0.0f) {
+		t = 0.0f;
+	} else if (t > 1.0f) {
+		t = 1.0f;
+	}
+	return {a.x + AB.x * t, a.y + AB.y * t};
+}
+
+float PhilipsHueLight::getDistanceBetweenTwoPoints(CiColor p1, CiColor p2) {
+	// Horizontal difference.
+	float dx = p1.x - p2.x;
+	// Vertical difference.
+	float dy = p1.y - p2.y;
+	// Absolute value.
+	return sqrt(dx * dx + dy * dy);
+}
+
+CiColor PhilipsHueLight::rgbToCiColor(float red, float green, float blue) {
+	// Apply gamma correction.
+	float r = (red > 0.04045f) ? powf((red + 0.055f) / (1.0f + 0.055f), 2.4f) : (red / 12.92f);
+	float g = (green > 0.04045f) ? powf((green + 0.055f) / (1.0f + 0.055f), 2.4f) : (green / 12.92f);
+	float b = (blue > 0.04045f) ? powf((blue + 0.055f) / (1.0f + 0.055f), 2.4f) : (blue / 12.92f);
+	// Convert to XYZ space.
+	float X = r * 0.649926f + g * 0.103455f + b * 0.197109f;
+	float Y = r * 0.234327f + g * 0.743075f + b * 0.022598f;
+	float Z = r * 0.0000000f + g * 0.053077f + b * 1.035763f;
+	// Convert to x,y space.
+	float cx = X / (X + Y + Z);
+	float cy = Y / (X + Y + Z);
+	if (isnan(cx)) {
+		cx = 0.0f;
+	}
+	if (isnan(cy)) {
+		cy = 0.0f;
+	}
+	// Brightness is simply Y in the XYZ space.
+	CiColor xy = { cx, cy, Y };
+	// Check if the given XY value is within the color reach of our lamps.
+	if (!isPointInLampsReach(xy)) {
+		// It seems the color is out of reach let's find the closes color we can produce with our lamp and send this XY value out.
+		CiColor pAB = getClosestPointToPoint(colorSpace.red, colorSpace.green, xy);
+		CiColor pAC = getClosestPointToPoint(colorSpace.blue, colorSpace.red, xy);
+		CiColor pBC = getClosestPointToPoint(colorSpace.green, colorSpace.blue, xy);
+		// Get the distances per point and see which point is closer to our Point.
+		float dAB = getDistanceBetweenTwoPoints(xy, pAB);
+		float dAC = getDistanceBetweenTwoPoints(xy, pAC);
+		float dBC = getDistanceBetweenTwoPoints(xy, pBC);
+		float lowest = dAB;
+		CiColor closestPoint = pAB;
+		if (dAC < lowest) {
+			lowest = dAC;
+			closestPoint = pAC;
+		}
+		if (dBC < lowest) {
+			lowest = dBC;
+			closestPoint = pBC;
+		}
+		// Change the xy value to a value which is within the reach of the lamp.
+		xy.x = closestPoint.x;
+		xy.y = closestPoint.y;
+	}
+	return xy;
+}
+
+LedDevicePhilipsHue::LedDevicePhilipsHue(const std::string& output, const std::string& username, bool switchOffOnBlack,
+		int transitiontime, std::vector<unsigned int> lightIds) :
+		host(output.c_str()), username(username.c_str()), switchOffOnBlack(switchOffOnBlack), transitiontime(
+				transitiontime), lightIds(lightIds) {
+	manager = new QNetworkAccessManager();
+	timer.setInterval(3000);
+	timer.setSingleShot(true);
+	connect(&timer, SIGNAL(timeout()), this, SLOT(restoreStates()));
+}
+
+LedDevicePhilipsHue::~LedDevicePhilipsHue() {
+	delete manager;
+}
+
+int LedDevicePhilipsHue::write(const std::vector<ColorRgb> & ledValues) {
+	// Save light states if not done before.
+	if (!areStatesSaved()) {
+		saveStates((unsigned int) ledValues.size());
+		switchOn((unsigned int) ledValues.size());
+	}
+	// If there are less states saved than colors given, then maybe something went wrong before.
+	if (lights.size() != ledValues.size()) {
+		restoreStates();
+		return 0;
+	}
+	// Iterate through colors and set light states.
+	unsigned int idx = 0;
+	for (const ColorRgb& color : ledValues) {
+		// Get lamp.
+		PhilipsHueLight& lamp = lights.at(idx);
+		// Scale colors from [0, 255] to [0, 1] and convert to xy space.
+		CiColor xy = lamp.rgbToCiColor(color.red / 255.0f, color.green / 255.0f, color.blue / 255.0f);
+		// Write color if color has been changed.
+		if (xy != lamp.color) {
+			// Switch on if the lamp has been previously switched off.
+			if (switchOffOnBlack && lamp.color == lamp.black) {
+				put(getStateRoute(lamp.id), QString("{\"on\": true}"));
+			}
+			// Send adjust color and brightness command in JSON format.
+			// We have to set the transition time each time.
+			put(getStateRoute(lamp.id),
+					QString("{\"xy\": [%1, %2], \"bri\": %3, \"transitiontime\": %4}").arg(xy.x).arg(xy.y).arg(
+							qRound(xy.bri * 255.0f)).arg(transitiontime));
+
+		}
+		// Switch lamp off if switchOffOnBlack is enabled and the lamp is currently on.
+		if (switchOffOnBlack) {
+			// From black to a color.
+			if (lamp.color == lamp.black && xy != lamp.black) {
+				put(getStateRoute(lamp.id), QString("{\"on\": true}"));
+			}
+			// From a color to black.
+			else if (lamp.color != lamp.black && xy == lamp.black) {
+				put(getStateRoute(lamp.id), QString("{\"on\": false}"));
+			}
+		}
+		// Remember last color.
+		lamp.color = xy;
+		// Next light id.
+		idx++;
+	}
+#ifdef ENABLE_QT5
+
+#else
+	timer.start();
+#endif
+	return 0;
+}
+
+int LedDevicePhilipsHue::switchOff() {
+#ifdef ENABLE_QT5
+
+#else
+	timer.stop();
+	// If light states have been saved before, ...
+	if (areStatesSaved()) {
+		// ... restore them.
+		restoreStates();
+	}
+#endif
+	return 0;
+}
+
 void LedDevicePhilipsHue::put(QString route, QString content) {
-<<<<<<< HEAD
 	QString url = QString("http://%1/api/%2/%3").arg(host).arg(username).arg(route);
-=======
-#ifdef ENABLE_QT5
-
-#else
-	QString url = QString("/api/%1/%2").arg(username).arg(route);
-	QHttpRequestHeader header("PUT", url);
-	header.setValue("Host", host);
-	header.setValue("Accept-Encoding", "identity");
-	header.setValue("Connection", "keep-alive");
-	header.setValue("Content-Length", QString("%1").arg(content.size()));
-	QEventLoop loop;
-	// Connect requestFinished signal to quit slot of the loop.
-	loop.connect(http, SIGNAL(requestFinished(int, bool)), SLOT(quit()));
->>>>>>> e0d04d60
-	// Perfrom request
-	QNetworkRequest request(url);
-	QNetworkReply* reply = manager->put(request, content.toAscii());
-	// Connect finished signal to quit slot of the loop.
-	QEventLoop loop;
-	loop.connect(reply, SIGNAL(finished()), SLOT(quit()));
-	// Go into the loop until the request is finished.
-	loop.exec();
-#endif
-}
-
+	// Perfrom request
+	QNetworkRequest request(url);
+	QNetworkReply* reply = manager->put(request, content.toAscii());
+	// Connect finished signal to quit slot of the loop.
+	QEventLoop loop;
+	loop.connect(reply, SIGNAL(finished()), SLOT(quit()));
+	// Go into the loop until the request is finished.
+	loop.exec();
+}
+
 QByteArray LedDevicePhilipsHue::get(QString route) {
-<<<<<<< HEAD
 	QString url = QString("http://%1/api/%2/%3").arg(host).arg(username).arg(route);
-=======
-#ifdef ENABLE_QT5
-	return 0;
-#else
-	QString url = QString("/api/%1/%2").arg(username).arg(route);
-	// Event loop to block until request finished.
-	QEventLoop loop;
-	// Connect requestFinished signal to quit slot of the loop.
-	loop.connect(http, SIGNAL(requestFinished(int, bool)), SLOT(quit()));
->>>>>>> e0d04d60
-	// Perfrom request
-	QNetworkRequest request(url);
-	QNetworkReply* reply = manager->get(request);
-	// Connect requestFinished signal to quit slot of the loop.
-	QEventLoop loop;
-	loop.connect(reply, SIGNAL(finished()), SLOT(quit()));
-	// Go into the loop until the request is finished.
-	loop.exec();
+	// Perfrom request
+	QNetworkRequest request(url);
+	QNetworkReply* reply = manager->get(request);
+	// Connect requestFinished signal to quit slot of the loop.
+	QEventLoop loop;
+	loop.connect(reply, SIGNAL(finished()), SLOT(quit()));
+	// Go into the loop until the request is finished.
+	loop.exec();
 	// Read all data of the response.
-<<<<<<< HEAD
 	return reply->readAll();
-=======
-	return http->readAll();
-#endif
->>>>>>> e0d04d60
-}
-
-QString LedDevicePhilipsHue::getStateRoute(unsigned int lightId) {
-	return QString("lights/%1/state").arg(lightId);
-}
-
-QString LedDevicePhilipsHue::getRoute(unsigned int lightId) {
-	return QString("lights/%1").arg(lightId);
-}
-
-void LedDevicePhilipsHue::saveStates(unsigned int nLights) {
-	// Clear saved lamps.
-	lights.clear();
-	// Use json parser to parse reponse.
-	Json::Reader reader;
-	Json::FastWriter writer;
-	// Create light ids if none supplied by the user.
-	if (lightIds.size() != nLights) {
-		lightIds.clear();
-		for (unsigned int i = 0; i < nLights; i++) {
-			lightIds.push_back(i + 1);
-		}
-	}
-	// Iterate lights.
-	for (unsigned int i = 0; i < nLights; i++) {
-		// Read the response.
-		QByteArray response = get(getRoute(lightIds.at(i)));
-		// Parse JSON.
-		Json::Value json;
-		if (!reader.parse(QString(response).toStdString(), json)) {
-			// Error occured, break loop.
-			break;
-		}
-		// Get state object values which are subject to change.
-		Json::Value state(Json::objectValue);
-		state["on"] = json["state"]["on"];
-		if (json["state"]["on"] == true) {
-			state["xy"] = json["state"]["xy"];
-			state["bri"] = json["state"]["bri"];
-		}
-		// Determine the model id.
-		QString modelId = QString(writer.write(json["modelid"]).c_str()).trimmed().replace("\"", "");
-		QString originalState = QString(writer.write(state).c_str()).trimmed();
-		// Save state object.
-		lights.push_back(PhilipsHueLight(lightIds.at(i), originalState, modelId));
-	}
-}
-
-void LedDevicePhilipsHue::switchOn(unsigned int nLights) {
-	for (PhilipsHueLight light : lights) {
-		put(getStateRoute(light.id), "{\"on\": true}");
-	}
-}
-
-void LedDevicePhilipsHue::restoreStates() {
-	for (PhilipsHueLight light : lights) {
-		put(getStateRoute(light.id), light.originalState);
-	}
-	// Clear saved light states.
-	lights.clear();
-}
-
-bool LedDevicePhilipsHue::areStatesSaved() {
-	return !lights.empty();
-}
+}
+
+QString LedDevicePhilipsHue::getStateRoute(unsigned int lightId) {
+	return QString("lights/%1/state").arg(lightId);
+}
+
+QString LedDevicePhilipsHue::getRoute(unsigned int lightId) {
+	return QString("lights/%1").arg(lightId);
+}
+
+void LedDevicePhilipsHue::saveStates(unsigned int nLights) {
+	// Clear saved lamps.
+	lights.clear();
+	// Use json parser to parse reponse.
+	Json::Reader reader;
+	Json::FastWriter writer;
+	// Create light ids if none supplied by the user.
+	if (lightIds.size() != nLights) {
+		lightIds.clear();
+		for (unsigned int i = 0; i < nLights; i++) {
+			lightIds.push_back(i + 1);
+		}
+	}
+	// Iterate lights.
+	for (unsigned int i = 0; i < nLights; i++) {
+		// Read the response.
+		QByteArray response = get(getRoute(lightIds.at(i)));
+		// Parse JSON.
+		Json::Value json;
+		if (!reader.parse(QString(response).toStdString(), json)) {
+			// Error occured, break loop.
+			break;
+		}
+		// Get state object values which are subject to change.
+		Json::Value state(Json::objectValue);
+		state["on"] = json["state"]["on"];
+		if (json["state"]["on"] == true) {
+			state["xy"] = json["state"]["xy"];
+			state["bri"] = json["state"]["bri"];
+		}
+		// Determine the model id.
+		QString modelId = QString(writer.write(json["modelid"]).c_str()).trimmed().replace("\"", "");
+		QString originalState = QString(writer.write(state).c_str()).trimmed();
+		// Save state object.
+		lights.push_back(PhilipsHueLight(lightIds.at(i), originalState, modelId));
+	}
+}
+
+void LedDevicePhilipsHue::switchOn(unsigned int nLights) {
+	for (PhilipsHueLight light : lights) {
+		put(getStateRoute(light.id), "{\"on\": true}");
+	}
+}
+
+void LedDevicePhilipsHue::restoreStates() {
+	for (PhilipsHueLight light : lights) {
+		put(getStateRoute(light.id), light.originalState);
+	}
+	// Clear saved light states.
+	lights.clear();
+}
+
+bool LedDevicePhilipsHue::areStatesSaved() {
+	return !lights.empty();
+}