--- conflicted
+++ resolved
@@ -31,25 +31,6 @@
 
 int LedDeviceAPA102::write(const std::vector<ColorRgb> &ledValues)
 {
-<<<<<<< HEAD
-	const unsigned int startFrameSize = 4;
-	const unsigned int endFrameSize = std::max<unsigned int>(((ledValues.size() + 15) / 16), 4);
-	const unsigned int mLedCount = (ledValues.size() * 4) + startFrameSize + endFrameSize;
-	if(_ledBuffer.size() != mLedCount){
-		_ledBuffer.resize(mLedCount, 0xFF);
-		_ledBuffer[0] = 0x00; 
-		_ledBuffer[1] = 0x00; 
-		_ledBuffer[2] = 0x00; 
-		_ledBuffer[3] = 0x00; 
-	}
-	
-	for (unsigned iLed=1; iLed<=ledValues.size(); ++iLed) {
-		const ColorRgb& rgb = ledValues[iLed-1];
-		_ledBuffer[iLed*4]   = 0xFF;
-		_ledBuffer[iLed*4+1] = rgb.red;
-		_ledBuffer[iLed*4+2] = rgb.green;
-		_ledBuffer[iLed*4+3] = rgb.blue;
-=======
 	const unsigned int startFrameSize = APA102_START_FRAME_BYTES;
         const unsigned int ledsCount = ledValues.size() ;
         const unsigned int ledsSize = ledsCount * APA102_LED_BYTES ;
@@ -73,7 +54,6 @@
 		_ledBuffer[idx++] = rgb.red;
 		_ledBuffer[idx++] = rgb.green;
 		_ledBuffer[idx++] = rgb.blue;
->>>>>>> 2eea311d
 	}
 	for(i=0; i<endFrameSize; i++)
 	    _ledBuffer[idx++] = 0x00 ;
