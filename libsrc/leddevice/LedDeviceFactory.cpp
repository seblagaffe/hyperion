
// Leddevice includes
#include <leddevice/LedDeviceFactory.h>

// Local Leddevice includes
#ifdef ENABLE_SPIDEV
	#include "LedDeviceLpd6803.h"
	#include "LedDeviceLpd8806.h"
	#include "LedDeviceWs2801.h"
	#include "LedDeviceWs2811.h"
#endif

#include "LedDeviceSedu.h"
#include "LedDeviceTest.h"
<<<<<<< HEAD
=======
#include "LedDeviceWs2801.h"
#include "LedDeviceWs2811.h"
#include "LedDeviceWs2812b.h"
>>>>>>> 71b8fd48
#include "LedDeviceAdalight.h"
#include "LedDevicePaintpack.h"
#include "LedDeviceLightpack.h"
#include "LedDeviceMultiLightpack.h"

LedDevice * LedDeviceFactory::construct(const Json::Value & deviceConfig)
{
	std::cout << "Device configuration: " << deviceConfig << std::endl;

	std::string type = deviceConfig.get("type", "UNSPECIFIED").asString();
	std::transform(type.begin(), type.end(), type.begin(), ::tolower);

	LedDevice* device = nullptr;
	if (false) {}
#ifdef ENABLE_SPIDEV
	else if (type == "ws2801" || type == "lightberry")
	{
		const std::string output = deviceConfig["output"].asString();
		const unsigned rate      = deviceConfig["rate"].asInt();

		LedDeviceWs2801* deviceWs2801 = new LedDeviceWs2801(output, rate);
		deviceWs2801->open();

		device = deviceWs2801;
	}
	else if (type == "ws2812b")
	{
		LedDeviceWs2812b * deviceWs2812b = new LedDeviceWs2812b();
		deviceWs2812b->open();

		device = deviceWs2812b;
	}
//	else if (type == "ws2811")
//	{
//		const std::string output       = deviceConfig["output"].asString();
//		const std::string outputSpeed  = deviceConfig["output"].asString();
//		const std::string timingOption = deviceConfig["timingOption"].asString();

//		ws2811::SpeedMode speedMode = (outputSpeed == "high")? ws2811::highspeed : ws2811::lowspeed;
//		if (outputSpeed != "high" && outputSpeed != "low")
//		{
//			std::cerr << "Incorrect speed-mode selected for WS2811: " << outputSpeed << " != {'high', 'low'}" << std::endl;
//		}

//		LedDeviceWs2811 * deviceWs2811 = new LedDeviceWs2811(output, ws2811::fromString(timingOption, ws2811::option_2855), speedMode);
//		deviceWs2811->open();

//		device = deviceWs2811;
//	}
	else if (type == "lpd6803" || type == "ldp6803")
	{
		const std::string output = deviceConfig["output"].asString();
		const unsigned rate      = deviceConfig["rate"].asInt();

		LedDeviceLpd6803* deviceLdp6803 = new LedDeviceLpd6803(output, rate);
		deviceLdp6803->open();

		device = deviceLdp6803;
	}
	else if (type == "lpd8806" || type == "ldp8806")
	{
		const std::string output = deviceConfig["output"].asString();
		const unsigned rate      = deviceConfig["rate"].asInt();

		LedDeviceLpd8806* deviceLpd8806 = new LedDeviceLpd8806(output, rate);
		deviceLpd8806->open();

		device = deviceLpd8806;
	}
#endif
	else if (type == "adalight")
	{
		const std::string output = deviceConfig["output"].asString();
		const unsigned rate      = deviceConfig["rate"].asInt();

		LedDeviceAdalight* deviceAdalight = new LedDeviceAdalight(output, rate);
		deviceAdalight->open();

		device = deviceAdalight;
	}
	else if (type == "sedu")
	{
		const std::string output = deviceConfig["output"].asString();
		const unsigned rate      = deviceConfig["rate"].asInt();

		LedDeviceSedu* deviceSedu = new LedDeviceSedu(output, rate);
		deviceSedu->open();

		device = deviceSedu;
	}
	else if (type == "lightpack")
	{
		const std::string output = deviceConfig.get("output", "").asString();

		LedDeviceLightpack* deviceLightpack = new LedDeviceLightpack();
		deviceLightpack->open(output);

		device = deviceLightpack;
	}
	else if (type == "paintpack")
	{
		LedDevicePaintpack * devicePainLightpack = new LedDevicePaintpack();
		devicePainLightpack->open();

		device = devicePainLightpack;
	}
	else if (type == "multi-lightpack")
	{
		LedDeviceMultiLightpack* deviceLightpack = new LedDeviceMultiLightpack();
		deviceLightpack->open();

		device = deviceLightpack;
	}
	else if (type == "test")
	{
		const std::string output = deviceConfig["output"].asString();
		device = new LedDeviceTest(output);
	}
	else
	{
		std::cout << "Unable to create device " << type << std::endl;
		// Unknown / Unimplemented device
	}
	return device;
}<|MERGE_RESOLUTION|>--- conflicted
+++ resolved
@@ -7,17 +7,12 @@
 	#include "LedDeviceLpd6803.h"
 	#include "LedDeviceLpd8806.h"
 	#include "LedDeviceWs2801.h"
-	#include "LedDeviceWs2811.h"
 #endif
 
 #include "LedDeviceSedu.h"
 #include "LedDeviceTest.h"
-<<<<<<< HEAD
-=======
-#include "LedDeviceWs2801.h"
 #include "LedDeviceWs2811.h"
 #include "LedDeviceWs2812b.h"
->>>>>>> 71b8fd48
 #include "LedDeviceAdalight.h"
 #include "LedDevicePaintpack.h"
 #include "LedDeviceLightpack.h"
@@ -43,30 +38,6 @@
 
 		device = deviceWs2801;
 	}
-	else if (type == "ws2812b")
-	{
-		LedDeviceWs2812b * deviceWs2812b = new LedDeviceWs2812b();
-		deviceWs2812b->open();
-
-		device = deviceWs2812b;
-	}
-//	else if (type == "ws2811")
-//	{
-//		const std::string output       = deviceConfig["output"].asString();
-//		const std::string outputSpeed  = deviceConfig["output"].asString();
-//		const std::string timingOption = deviceConfig["timingOption"].asString();
-
-//		ws2811::SpeedMode speedMode = (outputSpeed == "high")? ws2811::highspeed : ws2811::lowspeed;
-//		if (outputSpeed != "high" && outputSpeed != "low")
-//		{
-//			std::cerr << "Incorrect speed-mode selected for WS2811: " << outputSpeed << " != {'high', 'low'}" << std::endl;
-//		}
-
-//		LedDeviceWs2811 * deviceWs2811 = new LedDeviceWs2811(output, ws2811::fromString(timingOption, ws2811::option_2855), speedMode);
-//		deviceWs2811->open();
-
-//		device = deviceWs2811;
-//	}
 	else if (type == "lpd6803" || type == "ldp6803")
 	{
 		const std::string output = deviceConfig["output"].asString();
@@ -88,6 +59,30 @@
 		device = deviceLpd8806;
 	}
 #endif
+//      else if (type == "ws2811")
+//      {
+//              const std::string output       = deviceConfig["output"].asString();
+//              const std::string outputSpeed  = deviceConfig["output"].asString();
+//              const std::string timingOption = deviceConfig["timingOption"].asString();
+
+//              ws2811::SpeedMode speedMode = (outputSpeed == "high")? ws2811::highspeed : ws2811::lowspeed;
+//              if (outputSpeed != "high" && outputSpeed != "low")
+//              {
+//                      std::cerr << "Incorrect speed-mode selected for WS2811: " << outputSpeed << " != {'high', 'low'}" << std::endl;
+//              }
+
+//              LedDeviceWs2811 * deviceWs2811 = new LedDeviceWs2811(output, ws2811::fromString(timingOption, ws2811::option_2855), speedMode);
+//              deviceWs2811->open();
+
+//              device = deviceWs2811;
+//      }
+        else if (type == "ws2812b")
+        {
+                LedDeviceWs2812b * deviceWs2812b = new LedDeviceWs2812b();
+                deviceWs2812b->open();
+
+                device = deviceWs2812b;
+        }
 	else if (type == "adalight")
 	{
 		const std::string output = deviceConfig["output"].asString();
