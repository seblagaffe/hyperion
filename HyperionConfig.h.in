// Generated config file

// Define to enable the dispmanx grabber
#cmakedefine ENABLE_DISPMANX

<<<<<<< HEAD
// Define to enable the v4l2 grabber
#cmakedefine ENABLE_V4L2
=======
// Define to enable the spi-device
#cmakedefine ENABLE_SPIDEV
>>>>>>> 78af2d62
<|MERGE_RESOLUTION|>--- conflicted
+++ resolved
@@ -3,10 +3,8 @@
 // Define to enable the dispmanx grabber
 #cmakedefine ENABLE_DISPMANX
 
-<<<<<<< HEAD
 // Define to enable the v4l2 grabber
 #cmakedefine ENABLE_V4L2
-=======
+
 // Define to enable the spi-device
-#cmakedefine ENABLE_SPIDEV
->>>>>>> 78af2d62
+#cmakedefine ENABLE_SPIDEV