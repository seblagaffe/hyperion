--- conflicted
+++ resolved
@@ -112,7 +112,7 @@
 		open();
 	}
 
-	int write(const std::vector<ColorRgb> &ledValues) \
+	int write(const std::vector<ColorRgb> &ledValues)
 	{
 		std::vector<uint8_t> bytes(ledValues.size() * 3 * 4);
 
@@ -132,17 +132,13 @@
 		return 0;
 	}
 
-	int switchOff() { return 0; }
+	int switchOff() { return 0; };
 
 	void writeTestSequence(const std::vector<uint8_t> & data)
 	{
 		writeBytes(data.size(), data.data());
 	}
 
-<<<<<<< HEAD
-	int write(const std::vector<ColorRgb> &ledValues) { return 0; }
-	int switchOff() { return 0; };
-=======
 	void byte2Signal(const uint8_t byte, uint8_t * output)
 	{
 		output[0] = bits2Signal(byte & 0x80, byte & 0x40);
@@ -150,7 +146,6 @@
 		output[2] = bits2Signal(byte & 0x08, byte & 0x04);
 		output[3] = bits2Signal(byte & 0x02, byte & 0x01);
 	}
->>>>>>> 71b8fd48
 
 	uint8_t bits2Signal(const bool bit1, const bool bit2)
 	{
