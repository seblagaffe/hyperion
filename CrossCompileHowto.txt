ON RASPBERRY
--------------
sudo apt-get install libQt4-dev libusb-1.0-0-dev python-dev rsync

ON HOST
---------
export RASPI=192.168.1.17
export RASCROSS_DIR="$HOME/raspberrypi"
export HYPERION_DIR="$HOME/hyperion"

<<<<<<< HEAD
sudo apt-get install git rsync cmake ia32-libs protobuf-compiler
# On newer version of Ubuntu (and maybe other distros) the ia32-libs is not available, the following
# install solved this for me (TODO: verify what is really required)
sudo apt-get install libc6:i386 libgcc1:i386 gcc-4.6-base:i386 libstdc++5:i386 libstdc++6:i386
=======
# install required packages
sudo apt-get install git rsync cmake build-essential libQt4-dev libusb-1.0-0-dev python-dev
>>>>>>> c5151e49

# create the rootfs by copying it from an rpi running for example raspbmc
mkdir -p "$RASCROSS_DIR/rootfs"
rsync -rl --delete-after --safe-links pi@$RASPI:/{lib,usr} "$RASCROSS_DIR/rootfs"

# get the raspberry pi firmware and add it to the rootfs
git clone https://github.com/raspberrypi/firmware.git "$RASCROSS_DIR/firmware"
ln -s "$RASCROSS_DIR/firmware/hardfp/opt" "$RASCROSS_DIR/rootfs/opt"

# get the compile tools
git clone git://github.com/raspberrypi/tools.git "$RASCROSS_DIR/tools"

# get the Hyperion sources
git clone --recursive https://github.com/tvdzwan/hyperion.git "$HYPERION_DIR"

# do a native build (to build the protobuf compiler for the native platform)
mkdir "$HYPERION_DIR/build"
cmake -DENABLE_DISPMANX=OFF --build "$HYPERION_DIR/build" "$HYPERION_DIR"

# do the rpi build 
# specify the protoc export file to import the protobuf compiler from the native build
mkdir "$HYPERION_DIR/build-rpi"
cmake -DCMAKE_TOOLCHAIN_FILE="$HYPERION_DIR/Toolchain-RaspberryPi.cmake" -DIMPORT_PROTOC=$HYPERION_DIR/build/protoc_export.cmake --build "$HYPERION_DIR/build-rpi" "$HYPERION_DIR"

------------------------------------------------------------------------------
These instructions are based on the guide given by:
http://airwiki.ws.dei.polimi.it/index.php/Cross-compiling_for_the_RaspberryPi<|MERGE_RESOLUTION|>--- conflicted
+++ resolved
@@ -8,15 +8,13 @@
 export RASCROSS_DIR="$HOME/raspberrypi"
 export HYPERION_DIR="$HOME/hyperion"
 
-<<<<<<< HEAD
+# install required packages
+sudo apt-get install git rsync cmake build-essential libQt4-dev libusb-1.0-0-dev python-dev
 sudo apt-get install git rsync cmake ia32-libs protobuf-compiler
+
 # On newer version of Ubuntu (and maybe other distros) the ia32-libs is not available, the following
 # install solved this for me (TODO: verify what is really required)
 sudo apt-get install libc6:i386 libgcc1:i386 gcc-4.6-base:i386 libstdc++5:i386 libstdc++6:i386
-=======
-# install required packages
-sudo apt-get install git rsync cmake build-essential libQt4-dev libusb-1.0-0-dev python-dev
->>>>>>> c5151e49
 
 # create the rootfs by copying it from an rpi running for example raspbmc
 mkdir -p "$RASCROSS_DIR/rootfs"
